--- conflicted
+++ resolved
@@ -103,23 +103,7 @@
     $ref: "./openapi/src/common/paths/dbrps.yml"
   "/api/v2/dbrps/{dbrpID}":
     $ref: "./openapi/src/common/paths/dbrps_dbrpID.yml"
-<<<<<<< HEAD
-  /legacy/authorizations:
-    servers:
-      - url: "/private"
-    $ref: "./openapi/src/legacy/paths/legacy_authorizations.yml"
-  /legacy/authorizations/{authID}:
-    servers:
-      - url: "/private"
-    $ref: "./openapi/src/legacy/paths/legacy_authorizations_authID.yml"
-  /legacy/authorizations/{authID}/password:
-    servers:
-      - url: "/private"
-    $ref: "./openapi/src/legacy/paths/legacy_authorizations_authID_password.yml"
-  /authorizations:
-=======
   /api/v2/authorizations:
->>>>>>> a68106ee
     $ref: "./openapi/src/common/paths/authorizations.yml"
   /api/v2/authorizations/{authID}:
     $ref: "./openapi/src/common/paths/authorizations_authID.yml"
