package replication

import (
	"context"
	"errors"
	"fmt"

	"github.com/influxdata/influx-cli/v2/api"
	"github.com/influxdata/influx-cli/v2/clients"
)

type Client struct {
	clients.CLI
	api.ReplicationsApi
	api.OrganizationsApi
}

type CreateParams struct {
	Name           string
	Description    string
	OrgID          string
	OrgName        string
	RemoteID       string
	LocalBucketID  string
	RemoteBucketID string
	MaxQueueSize   int64
}

func (c Client) Create(ctx context.Context, params *CreateParams) error {
	orgID, err := c.GetOrgId(ctx, params.OrgID, params.OrgName, c.OrganizationsApi)
	if err != nil {
		return err
	}

	// set up a struct with required params
	body := api.ReplicationCreationRequest{
		Name:              params.Name,
		OrgID:             orgID,
		RemoteID:          params.RemoteID,
		LocalBucketID:     params.LocalBucketID,
		RemoteBucketID:    params.RemoteBucketID,
		MaxQueueSizeBytes: params.MaxQueueSize,
	}

	// set optional params if specified
	if params.Description != "" {
		body.Description = &params.Description
	}

	// send post request
	res, err := c.PostReplication(ctx).ReplicationCreationRequest(body).Execute()
	if err != nil {
		return fmt.Errorf("failed to create replication stream %q: %w", params.Name, err)
	}

	// print confirmation of new replication stream
	return c.printReplication(printReplicationOpts{replication: &res})
}

type ListParams struct {
	Name          string
	OrgID         string
	OrgName       string
	RemoteID      string
	LocalBucketID string
}

func (c Client) List(ctx context.Context, params *ListParams) error {

	orgID, err := c.GetOrgId(ctx, params.OrgID, params.OrgName, c.OrganizationsApi)
	if err != nil {
		return err
	}

	// set up params
	req := c.GetReplications(ctx).OrgID(orgID)

	if params.Name != "" {
		req = req.Name(params.Name)
	}

	if params.RemoteID != "" {
		req = req.RemoteID(params.RemoteID)
	}

	if params.LocalBucketID != "" {
		req = req.LocalBucketID(params.LocalBucketID)
	}

	// send get request
	res, err := req.Execute()
	if err != nil {
		return fmt.Errorf("failed to get replication streams: %w", err)
	}

	// print replication stream info
	printOpts := printReplicationOpts{}
	if res.Replications != nil {
		printOpts.replications = *res.Replications
	} else {
		return errors.New("no replication streams found for specified parameters")
	}

	return c.printReplication(printOpts)
}

<<<<<<< HEAD
type UpdateParams struct {
	ReplicationID  string
	Name           string
	Description    string
	RemoteID       string
	RemoteBucketID string
	MaxQueueSize   int64
}

func (c Client) Update(ctx context.Context, params *UpdateParams) error {
	// build request
	body := api.ReplicationUpdateRequest{}

	if params.Name != "" {
		body.SetName(params.Name)
	}

	if params.Description != "" {
		body.SetDescription(params.Description)
	}

	if params.RemoteID != "" {
		body.SetRemoteID(params.RemoteID)
	}

	if params.RemoteBucketID != "" {
		body.SetRemoteBucketID(params.RemoteBucketID)
	}

	if params.MaxQueueSize != 0 {
		body.SetMaxQueueSizeBytes(params.MaxQueueSize)
	}

	// send patch request
	res, err := c.PatchReplicationByID(ctx, params.ReplicationID).ReplicationUpdateRequest(body).Execute()
	if err != nil {
		return fmt.Errorf("failed to update replication stream %q: %w", params.ReplicationID, err)
	}
	// print updated replication stream info
	return c.printReplication(printReplicationOpts{replication: &res})
=======
func (c Client) Delete(ctx context.Context, replicationID string) error {
	// get replication stream via ID
	connection, err := c.GetReplicationByID(ctx, replicationID).Execute()
	if err != nil {
		return fmt.Errorf("could not find replication stream with ID %q: %w", replicationID, err)
	}

	// send delete request
	if err := c.DeleteReplicationByID(ctx, replicationID).Execute(); err != nil {
		return fmt.Errorf("failed to delete replication stream %q: %w", replicationID, err)
	}

	// print deleted replication stream info
	printOpts := printReplicationOpts{
		replication: &connection,
		deleted:     true,
	}

	return c.printReplication(printOpts)
>>>>>>> eb3ee763
}

type printReplicationOpts struct {
	replication  *api.Replication
	replications []api.Replication
	deleted      bool
}

func (c Client) printReplication(opts printReplicationOpts) error {
	if c.PrintAsJSON {
		var v interface{}
		if opts.replication != nil {
			v = opts.replication
		} else {
			v = opts.replications
		}
		return c.PrintJSON(v)
	}

	headers := []string{"ID", "Name", "Org ID", "Remote ID", "Local Bucket ID", "Remote Bucket ID",
		"Current Queue Bytes", "Max Queue Bytes", "Latest Status Code"}
	if opts.deleted {
		headers = append(headers, "Deleted")
	}

	if opts.replication != nil {
		opts.replications = append(opts.replications, *opts.replication)
	}

	var rows []map[string]interface{}
	for _, r := range opts.replications {
		row := map[string]interface{}{
			"ID":                  r.GetId(),
			"Name":                r.GetName(),
			"Org ID":              r.GetOrgID(),
			"Remote ID":           r.GetRemoteID(),
			"Local Bucket ID":     r.GetLocalBucketID(),
			"Remote Bucket ID":    r.GetRemoteBucketID(),
			"Current Queue Bytes": r.GetCurrentQueueSizeBytes(),
			"Max Queue Bytes":     r.GetMaxQueueSizeBytes(),
			"Latest Status Code":  r.GetLatestResponseCode(),
		}
		if opts.deleted {
			row["Deleted"] = true
		}
		rows = append(rows, row)
	}

	return c.PrintTable(headers, rows...)
}<|MERGE_RESOLUTION|>--- conflicted
+++ resolved
@@ -104,7 +104,6 @@
 	return c.printReplication(printOpts)
 }
 
-<<<<<<< HEAD
 type UpdateParams struct {
 	ReplicationID  string
 	Name           string
@@ -145,7 +144,7 @@
 	}
 	// print updated replication stream info
 	return c.printReplication(printReplicationOpts{replication: &res})
-=======
+
 func (c Client) Delete(ctx context.Context, replicationID string) error {
 	// get replication stream via ID
 	connection, err := c.GetReplicationByID(ctx, replicationID).Execute()
@@ -165,7 +164,6 @@
 	}
 
 	return c.printReplication(printOpts)
->>>>>>> eb3ee763
 }
 
 type printReplicationOpts struct {
