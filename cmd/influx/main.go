--- conflicted
+++ resolved
@@ -191,17 +191,11 @@
 	Usage:     "Influx Client",
 	UsageText: "influx [command]",
 	Commands: []*cli.Command{
-		&versionCmd,
-		&pingCmd,
-<<<<<<< HEAD
+		newVersionCmd(),
+		newPingCmd(),
 		newSetupCmd(),
 		newWriteCmd(),
 		newBucketCmd(),
-=======
-		&setupCmd,
-		&writeCmd,
-		&bucketCmd,
->>>>>>> 0b4d7537
 	},
 }
 
