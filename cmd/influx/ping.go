--- conflicted
+++ resolved
@@ -5,20 +5,14 @@
 	"github.com/urfave/cli/v2"
 )
 
-var pingCmd = cli.Command{
-<<<<<<< HEAD
-	Name:   "ping",
-	Usage:  "Check the InfluxDB /health endpoint",
-	Before: middleware.WithBeforeFns(withCli(), withApi()),
-	Flags:  coreFlags,
-=======
-	Name:  "ping",
-	Usage: "Check the InfluxDB /health endpoint",
-	Flags: coreFlags,
->>>>>>> 0b4d7537
-	Action: func(ctx *cli.Context) error {
-		cli := getCLI(ctx)
-		client := getAPINoToken(ctx)
-		return cli.Ping(ctx.Context, client.HealthApi)
-	},
+func newPingCmd() *cli.Command {
+	return &cli.Command{
+		Name:   "ping",
+		Usage:  "Check the InfluxDB /health endpoint",
+		Before: middleware.WithBeforeFns(withCli(), withApi()),
+		Flags:  coreFlags,
+		Action: func(ctx *cli.Context) error {
+			return getCLI(ctx).Ping(ctx.Context, getAPINoToken(ctx).HealthApi)
+		},
+	}
 }