package main

import (
	"fmt"
	"io"
	"net/http"
	"os"

	"github.com/influxdata/influx-cli/v2/internal"
	"github.com/influxdata/influx-cli/v2/internal/api"
	"github.com/influxdata/influx-cli/v2/internal/batcher"
	"github.com/influxdata/influx-cli/v2/internal/linereader"
	"github.com/influxdata/influx-cli/v2/internal/throttler"
	"github.com/influxdata/influx-cli/v2/pkg/cli/middleware"
	"github.com/urfave/cli/v2"
)

<<<<<<< HEAD
type writeParams struct {
	Files       cli.StringSlice
	URLs        cli.StringSlice
	Format      linereader.InputFormat
	Compression linereader.InputCompression
	Encoding    string
=======
var writeFlags = append(
	commonFlagsNoPrint,
	&cli.StringFlag{
		Name:    "bucket-id",
		Usage:   "The ID of destination bucket",
		EnvVars: []string{"INFLUX_BUCKET_ID"},
	},
	&cli.StringFlag{
		Name:    "bucket",
		Usage:   "The name of destination bucket",
		Aliases: []string{"b"},
		EnvVars: []string{"INFLUX_BUCKET_NAME"},
	},
	&cli.StringFlag{
		Name:    "org-id",
		Usage:   "The ID of the organization",
		EnvVars: []string{"INFLUX_ORG_ID"},
	},
	&cli.StringFlag{
		Name:    "org",
		Usage:   "The name of the organization",
		Aliases: []string{"o"},
		EnvVars: []string{"INFLUX_ORG"},
	},
	&cli.StringFlag{
		Name:    "precision",
		Usage:   "Precision of the timestamps of the lines",
		Aliases: []string{"p"},
		EnvVars: []string{"INFLUX_PRECISION"},
		Value:   "ns",
	},
	&cli.StringFlag{
		Name:        "format",
		Usage:       "Input format, either 'lp' (Line Protocol) or 'csv' (Comma Separated Values)",
		DefaultText: "'lp' unless '.csv' extension",
	},
	&cli.StringSliceFlag{
		Name:  "header",
		Usage: "Header prepends lines to input data",
	},
	&cli.StringSliceFlag{
		Name:      "file",
		Usage:     "The path to the file to import",
		Aliases:   []string{"f"},
		TakesFile: true,
	},
	&cli.StringSliceFlag{
		Name:    "url",
		Usage:   "The URL to import data from",
		Aliases: []string{"u"},
	},
	&cli.BoolFlag{
		Name:  "debug",
		Usage: "Log CSV columns to stderr before reading data rows",
	},
	&cli.BoolFlag{
		Name:  "skipRowOnError",
		Usage: "Log CSV data errors to stderr and continue with CSV processing",
	},
	// NOTE: The old CLI allowed this flag to be used as an int _or_ a bool, with the bool form being
	// short-hand for N=1. urfave/cli isn't that flexible.
	&cli.IntFlag{
		Name:  "skipHeader",
		Usage: "Skip the first <n> rows from input data",
	},
	&cli.IntFlag{
		Name:  "max-line-length",
		Usage: "Specifies the maximum number of bytes that can be read for a single line",
		Value: 16_000_000,
	},
	&cli.BoolFlag{
		Name:   "xIgnoreDataTypeInColumnName",
		Usage:  "Ignores dataType which could be specified after ':' in column name",
		Hidden: true,
	},
	&cli.StringFlag{
		Name:  "encoding",
		Usage: "Character encoding of input files or stdin",
		Value: "UTF-8",
	},
	&cli.StringFlag{
		Name:      "errors-file",
		Usage:     "The path to the file to write rejected rows to",
		TakesFile: true,
	},
	&cli.StringFlag{
		Name:        "rate-limit",
		Usage:       `Throttles write, examples: "5 MB / 5 min" , "17kBs"`,
		DefaultText: "no throttling",
	},
	&cli.StringFlag{
		Name:        "compression",
		Usage:       "Input compression, either 'none' or 'gzip'",
		DefaultText: "'none' unless an input has a '.gz' extension",
	},
)

var writeCmd = cli.Command{
	Name:        "write",
	Usage:       "Write points to InfluxDB",
	Description: "Write data to InfluxDB via stdin, or add an entire file specified with the -f flag",
	Flags:       writeFlags,
	Action: func(ctx *cli.Context) error {
		format, err := parseFormat(ctx.String("format"))
		if err != nil {
			return err
		}
		compression, err := parseCompression(ctx.String("compression"))
		if err != nil {
			return err
		}
		precision, err := parsePrecision(ctx.String("precision"))
		if err != nil {
			return err
		}
>>>>>>> 0b4d7537

	// CSV-specific options.
	Headers                    cli.StringSlice
	SkipRowOnError             bool
	SkipHeader                 int
	IgnoreDataTypeInColumnName bool
	Debug                      bool

	ErrorsFile    string
	MaxLineLength int
	RateLimit     throttler.BytesPerSec

	internal.WriteParams
}

func (p *writeParams) makeLineReader(args []string, errorOut io.Writer) *linereader.MultiInputLineReader {
	return &linereader.MultiInputLineReader{
		StdIn:                      os.Stdin,
		HttpClient:                 http.DefaultClient,
		ErrorOut:                   errorOut,
		Args:                       args,
		Files:                      p.Files.Value(),
		URLs:                       p.URLs.Value(),
		Format:                     p.Format,
		Compression:                p.Compression,
		Encoding:                   p.Encoding,
		Headers:                    p.Headers.Value(),
		SkipRowOnError:             p.SkipRowOnError,
		SkipHeader:                 p.SkipHeader,
		IgnoreDataTypeInColumnName: p.IgnoreDataTypeInColumnName,
		Debug:                      p.Debug,
	}
}

func (p *writeParams) makeErrorFile(ctx *cli.Context) (*os.File, error) {
	if p.ErrorsFile == "" {
		return nil, nil
	}
	errorFile, err := os.Open(p.ErrorsFile)
	if err != nil {
		return nil, fmt.Errorf("failed to open errors-file: %w", err)
	}
	return errorFile, nil
}

func (p *writeParams) Flags() []cli.Flag {
	return []cli.Flag{
		&cli.StringFlag{
			Name:        "bucket-id",
			Usage:       "The ID of destination bucket",
			EnvVars:     []string{"INFLUX_BUCKET_ID"},
			Destination: &p.BucketID,
		},
		&cli.StringFlag{
			Name:        "bucket",
			Usage:       "The name of destination bucket",
			Aliases:     []string{"b"},
			EnvVars:     []string{"INFLUX_BUCKET_NAME"},
			Destination: &p.BucketName,
		},
		&cli.StringFlag{
			Name:        "org-id",
			Usage:       "The ID of the organization",
			EnvVars:     []string{"INFLUX_ORG_ID"},
			Destination: &p.OrgID,
		},
		&cli.StringFlag{
			Name:        "org",
			Usage:       "The name of the organization",
			Aliases:     []string{"o"},
			EnvVars:     []string{"INFLUX_ORG"},
			Destination: &p.OrgName,
		},
		&cli.GenericFlag{
			Name:    "precision",
			Usage:   "Precision of the timestamps of the lines",
			Aliases: []string{"p"},
			EnvVars: []string{"INFLUX_PRECISION"},
			Value:   &p.Precision,
		},
		&cli.GenericFlag{
			Name:        "format",
			Usage:       "Input format, either 'lp' (Line Protocol) or 'csv' (Comma Separated Values)",
			DefaultText: "'lp' unless '.csv' extension",
			Value:       &p.Format,
		},
		&cli.StringSliceFlag{
			Name:        "header",
			Usage:       "Header prepends lines to input data",
			Destination: &p.Headers,
		},
		&cli.StringSliceFlag{
			Name:        "file",
			Usage:       "The path to the file to import",
			Aliases:     []string{"f"},
			TakesFile:   true,
			Destination: &p.Files,
		},
		&cli.StringSliceFlag{
			Name:        "url",
			Usage:       "The URL to import data from",
			Aliases:     []string{"u"},
			Destination: &p.URLs,
		},
		&cli.BoolFlag{
			Name:        "debug",
			Usage:       "Log CSV columns to stderr before reading data rows",
			Destination: &p.Debug,
		},
		&cli.BoolFlag{
			Name:        "skipRowOnError",
			Usage:       "Log CSV data errors to stderr and continue with CSV processing",
			Destination: &p.SkipRowOnError,
		},
		// NOTE: The old CLI allowed this flag to be used as an int _or_ a bool, with the bool form being
		// short-hand for N=1. urfave/cli isn't that flexible.
		&cli.IntFlag{
			Name:        "skipHeader",
			Usage:       "Skip the first <n> rows from input data",
			Destination: &p.SkipHeader,
		},
		&cli.IntFlag{
			Name:        "max-line-length",
			Usage:       "Specifies the maximum number of bytes that can be read for a single line",
			Value:       16_000_000,
			Destination: &p.MaxLineLength,
		},
		&cli.BoolFlag{
			Name:        "xIgnoreDataTypeInColumnName",
			Usage:       "Ignores dataType which could be specified after ':' in column name",
			Hidden:      true,
			Destination: &p.IgnoreDataTypeInColumnName,
		},
		&cli.StringFlag{
			Name:        "encoding",
			Usage:       "Character encoding of input files or stdin",
			Value:       "UTF-8",
			Destination: &p.Encoding,
		},
		&cli.StringFlag{
			Name:        "errors-file",
			Usage:       "The path to the file to write rejected rows to",
			TakesFile:   true,
			Destination: &p.ErrorsFile,
		},
		&cli.GenericFlag{
			Name:        "rate-limit",
			Usage:       `Throttles write, examples: "5 MB / 5 min" , "17kBs"`,
			DefaultText: "no throttling",
			Value:       &p.RateLimit,
		},
		&cli.GenericFlag{
			Name:        "compression",
			Usage:       "Input compression, either 'none' or 'gzip'",
			DefaultText: "'none' unless an input has a '.gz' extension",
			Value:       &p.Compression,
		},
	}
}

func newWriteCmd() *cli.Command {
	params := writeParams{
		WriteParams: internal.WriteParams{
			Precision: api.WRITEPRECISION_NS,
		},
	}
	return &cli.Command{
		Name:        "write",
		Usage:       "Write points to InfluxDB",
		Description: "Write data to InfluxDB via stdin, or add an entire file specified with the -f flag",
		Before:      middleware.WithBeforeFns(withCli(), withApi()),
		Flags:       append(commonFlagsNoPrint, params.Flags()...),
		Action: func(ctx *cli.Context) error {
			errorFile, err := params.makeErrorFile(ctx)
			if err != nil {
				return err
			}
			defer func() { _ = errorFile.Close() }()

			client := getAPI(ctx)
			writeClients := &internal.WriteClients{
				Client:    client.WriteApi,
				Reader:    params.makeLineReader(ctx.Args().Slice(), errorFile),
				Throttler: throttler.NewThrottler(params.RateLimit),
				Writer: &batcher.BufferBatcher{
					MaxFlushBytes:    batcher.DefaultMaxBytes,
					MaxFlushInterval: batcher.DefaultInterval,
					MaxLineLength:    params.MaxLineLength,
				},
			}

			return getCLI(ctx).Write(ctx.Context, writeClients, &params.WriteParams)
		},
		Subcommands: []*cli.Command{
			newWriteDryRun(),
		},
	}
}

func newWriteDryRun() *cli.Command {
	params := writeParams{
		WriteParams: internal.WriteParams{
			Precision: api.WRITEPRECISION_NS,
		},
	}

	return &cli.Command{
		Name:        "dryrun",
		Usage:       "Write to stdout instead of InfluxDB",
		Description: "Write protocol lines to stdout instead of InfluxDB. Troubleshoot conversion from CSV to line protocol",
		Before:      middleware.WithBeforeFns(withCli(), withApi()),
		Flags:       append(commonFlagsNoPrint, params.Flags()...),
		Action: func(ctx *cli.Context) error {
			errorFile, err := params.makeErrorFile(ctx)
			if err != nil {
				return err
			}
			defer func() { _ = errorFile.Close() }()

			return getCLI(ctx).WriteDryRun(ctx.Context, params.makeLineReader(ctx.Args().Slice(), errorFile))
		},
	}
}<|MERGE_RESOLUTION|>--- conflicted
+++ resolved
@@ -15,130 +15,12 @@
 	"github.com/urfave/cli/v2"
 )
 
-<<<<<<< HEAD
 type writeParams struct {
 	Files       cli.StringSlice
 	URLs        cli.StringSlice
 	Format      linereader.InputFormat
 	Compression linereader.InputCompression
 	Encoding    string
-=======
-var writeFlags = append(
-	commonFlagsNoPrint,
-	&cli.StringFlag{
-		Name:    "bucket-id",
-		Usage:   "The ID of destination bucket",
-		EnvVars: []string{"INFLUX_BUCKET_ID"},
-	},
-	&cli.StringFlag{
-		Name:    "bucket",
-		Usage:   "The name of destination bucket",
-		Aliases: []string{"b"},
-		EnvVars: []string{"INFLUX_BUCKET_NAME"},
-	},
-	&cli.StringFlag{
-		Name:    "org-id",
-		Usage:   "The ID of the organization",
-		EnvVars: []string{"INFLUX_ORG_ID"},
-	},
-	&cli.StringFlag{
-		Name:    "org",
-		Usage:   "The name of the organization",
-		Aliases: []string{"o"},
-		EnvVars: []string{"INFLUX_ORG"},
-	},
-	&cli.StringFlag{
-		Name:    "precision",
-		Usage:   "Precision of the timestamps of the lines",
-		Aliases: []string{"p"},
-		EnvVars: []string{"INFLUX_PRECISION"},
-		Value:   "ns",
-	},
-	&cli.StringFlag{
-		Name:        "format",
-		Usage:       "Input format, either 'lp' (Line Protocol) or 'csv' (Comma Separated Values)",
-		DefaultText: "'lp' unless '.csv' extension",
-	},
-	&cli.StringSliceFlag{
-		Name:  "header",
-		Usage: "Header prepends lines to input data",
-	},
-	&cli.StringSliceFlag{
-		Name:      "file",
-		Usage:     "The path to the file to import",
-		Aliases:   []string{"f"},
-		TakesFile: true,
-	},
-	&cli.StringSliceFlag{
-		Name:    "url",
-		Usage:   "The URL to import data from",
-		Aliases: []string{"u"},
-	},
-	&cli.BoolFlag{
-		Name:  "debug",
-		Usage: "Log CSV columns to stderr before reading data rows",
-	},
-	&cli.BoolFlag{
-		Name:  "skipRowOnError",
-		Usage: "Log CSV data errors to stderr and continue with CSV processing",
-	},
-	// NOTE: The old CLI allowed this flag to be used as an int _or_ a bool, with the bool form being
-	// short-hand for N=1. urfave/cli isn't that flexible.
-	&cli.IntFlag{
-		Name:  "skipHeader",
-		Usage: "Skip the first <n> rows from input data",
-	},
-	&cli.IntFlag{
-		Name:  "max-line-length",
-		Usage: "Specifies the maximum number of bytes that can be read for a single line",
-		Value: 16_000_000,
-	},
-	&cli.BoolFlag{
-		Name:   "xIgnoreDataTypeInColumnName",
-		Usage:  "Ignores dataType which could be specified after ':' in column name",
-		Hidden: true,
-	},
-	&cli.StringFlag{
-		Name:  "encoding",
-		Usage: "Character encoding of input files or stdin",
-		Value: "UTF-8",
-	},
-	&cli.StringFlag{
-		Name:      "errors-file",
-		Usage:     "The path to the file to write rejected rows to",
-		TakesFile: true,
-	},
-	&cli.StringFlag{
-		Name:        "rate-limit",
-		Usage:       `Throttles write, examples: "5 MB / 5 min" , "17kBs"`,
-		DefaultText: "no throttling",
-	},
-	&cli.StringFlag{
-		Name:        "compression",
-		Usage:       "Input compression, either 'none' or 'gzip'",
-		DefaultText: "'none' unless an input has a '.gz' extension",
-	},
-)
-
-var writeCmd = cli.Command{
-	Name:        "write",
-	Usage:       "Write points to InfluxDB",
-	Description: "Write data to InfluxDB via stdin, or add an entire file specified with the -f flag",
-	Flags:       writeFlags,
-	Action: func(ctx *cli.Context) error {
-		format, err := parseFormat(ctx.String("format"))
-		if err != nil {
-			return err
-		}
-		compression, err := parseCompression(ctx.String("compression"))
-		if err != nil {
-			return err
-		}
-		precision, err := parsePrecision(ctx.String("precision"))
-		if err != nil {
-			return err
-		}
->>>>>>> 0b4d7537
 
 	// CSV-specific options.
 	Headers                    cli.StringSlice
@@ -173,7 +55,7 @@
 	}
 }
 
-func (p *writeParams) makeErrorFile(ctx *cli.Context) (*os.File, error) {
+func (p *writeParams) makeErrorFile() (*os.File, error) {
 	if p.ErrorsFile == "" {
 		return nil, nil
 	}
@@ -312,7 +194,7 @@
 		Before:      middleware.WithBeforeFns(withCli(), withApi()),
 		Flags:       append(commonFlagsNoPrint, params.Flags()...),
 		Action: func(ctx *cli.Context) error {
-			errorFile, err := params.makeErrorFile(ctx)
+			errorFile, err := params.makeErrorFile()
 			if err != nil {
 				return err
 			}
@@ -352,7 +234,7 @@
 		Before:      middleware.WithBeforeFns(withCli(), withApi()),
 		Flags:       append(commonFlagsNoPrint, params.Flags()...),
 		Action: func(ctx *cli.Context) error {
-			errorFile, err := params.makeErrorFile(ctx)
+			errorFile, err := params.makeErrorFile()
 			if err != nil {
 				return err
 			}
